--- conflicted
+++ resolved
@@ -815,21 +815,12 @@
 		let link = document.querySelector("ul.a-pagination li:first-child a");
 		if (link != null) window.location.href = link.href;
 	}
-<<<<<<< HEAD
 	if (e.key == appSettings.keyBindings.debug) {
-		//Display a dialog with the debugging info
-		let m = await DialogMgr.newModal();
-		m.title = "Viner Helper - Debugger";
-		m.content = getRunTimeJSON();
-		m.show();
-=======
-	if (e.key == "d") {
 		
 		let m = DialogMgr.newModal('debug');
 			m.title = DEBUGGER_TITLE;
 			m.content = this.getRunTimeJSON();
 			m.show();
->>>>>>> 431f5bce
 	}
 	if (e.key == appSettings.keyBindings.RFYPage) {
 		window.location.href = "/vine/vine-items?queue=potluck";
