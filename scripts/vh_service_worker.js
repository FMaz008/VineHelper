--- conflicted
+++ resolved
@@ -513,7 +513,8 @@
 			if (tab) {
 				//Check to make sure this is a VineHelper tab:
 				const match = regex.exec(tab.url);
-				if (tab.url != undefined && match) {
+				//Edge Canari Mobile does not support tab.url
+				if (tab.url == undefined || match) {
 					try {
 						chrome.tabs.sendMessage(tab.id, data, (response) => {
 							if (chrome.runtime.lastError) {
@@ -591,49 +592,9 @@
 	});
 }
 
-<<<<<<< HEAD
 //#####################################################
 //## CONTEXT MENU
 //#####################################################
-=======
-async function sendMessageToAllTabs(data, debugInfo) {
-	channel.postMessage(data);
-	try {
-		const tabs = await chrome.tabs.query({});
-		const regex = /^.+?amazon\.([a-z.]+).*\/vine\/.*$/;
-		tabs.forEach((tab) => {
-			if (tab) {
-				//Check to make sure this is a VineHelper tab:
-				const match = regex.exec(tab.url);
-				if (match || tab.url == undefined) {
-					//Edge's edge case: tab.url is undefined, broadcast to all tabs.
-					if (DEBUG_MODE) {
-						//console.log("Sending message to tab " + tab.url);
-						//console.log(tab.url);
-					}
-
-					try {
-						chrome.tabs.sendMessage(tab.id, data, (response) => {
-							if (chrome.runtime.lastError) {
-								//console.log(tab);
-								//console.error("Error sending message to tab:", chrome.runtime.lastError.message);
-							}
-						});
-					} catch (e) {
-						if (DEBUG_MODE) {
-							console.error("Error sending message to tab:", e);
-						}
-					}
-				}
-			}
-		});
-	} catch (error) {
-		if (DEBUG_MODE) {
-			console.error("Error querying tabs:", error);
-		}
-	}
-}
->>>>>>> f4fe1d79
 
 let selectedWord = "";
 // Create static context menu items
