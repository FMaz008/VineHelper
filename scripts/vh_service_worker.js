/*global chrome*/

import { Internationalization } from "/scripts/core/services/Internationalization.js";
import { SettingsMgr } from "/scripts/core/services/SettingsMgrCompat.js";
import { Item } from "/scripts/core/models/Item.js";

var Settings = new SettingsMgr();
var i13n = new Internationalization();
var notificationsData = {};
var masterCheckInterval = 0.2; //Firefox shutdown the background script after 30seconds.
var selectedWord = ""; // For context menu functionality

//#####################################################
//## LISTENERS
//#####################################################

// Consolidated message handler for all runtime messages
chrome.runtime.onMessage.addListener(async (message, sender, sendResponse) => {
	// Handle broadcast messages (including pushNotification)
	if (message.type !== undefined) {
		processBroadcastMessage(message);
		return;
	}

	// Handle context menu word selection
	if (message.action === "setWord" && message.word) {
		selectedWord = message.word; // Update the selected word
		sendResponse({ success: true });
		return;
	}

	// Handle adding word to hide/highlight lists
	if (message.action === "addWord" && message.word) {
		const confirmedWord = message.word;

		const newKeyword = {
			contains: confirmedWord,
			without: "",
			etv_min: "",
			etv_max: "",
		};

		if (message.list === "Hide") {
			const arrHide = await Settings.get("general.hideKeywords");
			let newArrHide = [...arrHide, newKeyword];

			//Sort the list
			newArrHide.sort((a, b) => {
				if (a.contains.toLowerCase() < b.contains.toLowerCase()) return -1;
				if (a.contains.toLowerCase() > b.contains.toLowerCase()) return 1;
				return 0;
			});

			Settings.set("general.hideKeywords", newArrHide);
		} else if (message.list === "Highlight") {
			const arrHighlight = await Settings.get("general.highlightKeywords");
			let newArrHighlight = [...arrHighlight, newKeyword];

			//Sort the list
			newArrHighlight.sort((a, b) => {
				if (a.contains.toLowerCase() < b.contains.toLowerCase()) return -1;
				if (a.contains.toLowerCase() > b.contains.toLowerCase()) return 1;
				return 0;
			});

			Settings.set("general.highlightKeywords", newArrHighlight);
		}
		sendResponse({ success: true });
		return;
	}
});

<<<<<<< HEAD
chrome.permissions.contains({ permissions: ["notifications"] }, (result) => {
	chrome.notifications.onClicked.addListener((notificationId) => {
		const { asin, queue, is_parent_asin, is_pre_release, enrollment_guid, search } =
			notificationsData[notificationId];
		let url;
		if (Settings.get("general.searchOpenModal") && is_parent_asin != null && enrollment_guid != null) {
			url = `https://www.amazon.${i13n.getDomainTLD()}/vine/vine-items?queue=encore#openModal;${asin};${queue};${is_parent_asin ? "true" : "false"};${is_pre_release ? "true" : "false"};${enrollment_guid}`;
		} else {
			url = `https://www.amazon.${i13n.getDomainTLD()}/vine/vine-items?search=${search}`;
		}
		chrome.tabs.create({
			url: url,
		});
	});
=======
//#####################################################
//## SERVICE WORKER KEEP ALIVE ALARM
//#####################################################
chrome.alarms.create("keepAlive", {
	delayInMinutes: 0, // adding this to delay first run, run immediately
	periodInMinutes: masterCheckInterval,
>>>>>>> 2e489640
});

chrome.alarms.onAlarm.addListener(async (alarm) => {
	//Reload the settings
	await Settings.refresh();

	const countryCode = Settings.get("general.country");
	if (countryCode != null) {
		i13n.setCountryCode(countryCode);
	}
<<<<<<< HEAD

	socket_connecting = true;
	socket = io.connect(VINE_HELPER_API_V5_WS_URL, {
		query: {
			countryCode: DEBUG_MODE ? "com" : i13n.getCountryCode(),
			uuid: Settings.get("general.uuid", false),
			fid: Settings.get("general.fingerprint.id", false),
			app_version: chrome.runtime.getManifest().version,
		}, // Pass the country code as a query parameter
		transports: ["websocket"],
		reconnection: false, //Handled manually every 30 seconds.
	});

	// On connection success
	socket.on("connect", () => {
		socket_connecting = false;
		console.log(`${new Date().toLocaleString()} - WS Connected`);
		sendMessageToAllTabs({ type: "wsOpen" }, "Socket.IO server connected.");
	});

	socket.on("newItem", (data) => {
		// Assuming the server sends the data in the same format as before
		myStream.input({
			index: 0,
			type: "newItem",
			domain: Settings.get("general.country"),
			date: data.item.date,
			date_added: data.item.date_added,
			asin: data.item.asin,
			title: data.item.title,
			//search: data.item.search,
			img_url: data.item.img_url,
			etv_min: data.item.etv_min, //null
			etv_max: data.item.etv_max, //null
			reason: data.item.reason,
			queue: data.item.queue,
			tier: data.item.tier,
			is_parent_asin: data.item.is_parent_asin,
			is_pre_release: data.item.is_pre_release,
			enrollment_guid: data.item.enrollment_guid,
		});
	});
	socket.on("last100", (data) => {
		// Assuming the server sends the data in the same format as before
		processLast100Items(data.products);
	});
	socket.on("newETV", (data) => {
		sendMessageToAllTabs(
			{
				type: "newETV",
				asin: data.item.asin,
				etv: data.item.etv,
			},
			"ETV update"
		);

		let data1 = {};
		data1.type = "hookExecute";
		data1.hookname = "newItemETV";
		data1.asin = data.item.asin;
		data1.etv = data.item.etv;
		sendMessageToAllTabs(data1, "newItemETV");
	});

	socket.on("newVariants", (data) => {
		data.type = "newVariants";
		sendMessageToAllTabs(data, "newVariants");
	});

	socket.on("unavailableItem", (data) => {
		sendMessageToAllTabs({
			type: "unavailableItem",
			domain: Settings.get("general.country"),
			asin: data.item.asin,
			reason: data.item.reason,
		});
	});

	socket.on("reloadPage", async (data) => {
		if (!data.queue || !data.page) {
			return false;
		}
		const queue = data.queue;
		const page = data.page;

		const queueTable = { AI: "encore", AFA: "last_chance", RFY: "potluck", ALL: "all_items" };
		const url = `https://www.amazon.${i13n.getDomainTLD()}/vine/vine-items?queue=${queueTable[queue]}&page=${page}#AR`;
		console.log(`${new Date().toLocaleString()} - Reloading page: ${queue} page ${page}`);

		if (Settings.get("notification.autoload.tab")) {
			await openTab(url);
		} else {
			await fetchUrl(url, queueTable[queue]);
		}
	});

	socket.on("connection_error", (error) => {
		sendMessageToAllTabs({ type: "wsError", error: error }, "Socket.IO connection error");
		console.error(`${new Date().toLocaleString()} - Socket.IO connection error: ${error}`);
	});

	// On disconnection
	socket.on("disconnect", () => {
		socket_connecting = false;
		console.log(`${new Date().toLocaleString()} - WS Disconnected`);
		sendMessageToAllTabs({ type: "wsClosed" }, "Socket.IO server disconnected.");
	});

	// On error
	socket.on("connect_error", (error) => {
		socket_connecting = false;
		console.error(`${new Date().toLocaleString()} - Socket.IO error: ${error.message}`);
	});
}
=======
});
>>>>>>> 2e489640

//#####################################################
//## PROCESS BROADCAST MESSAGES
//#####################################################

async function processBroadcastMessage(data) {
	if (data.type == undefined) {
		return false;
	}

	if (data.type == "pushNotification") {
		try {
			// ServerCom sends { type: "pushNotification", item: {...}, title: ... }
			// where item contains all the item data from item.getAllInfo()
			if (!data.item) {
				throw new Error("pushNotification message missing item data");
			}

			const item = new Item({
				asin: data.item.asin,
				queue: data.item.queue,
				is_parent_asin: data.item.is_parent_asin,
				is_pre_release: data.item.is_pre_release,
				enrollment_guid: data.item.enrollment_guid,
			});
			item.setTitle(data.item.title);
			item.setImgUrl(data.item.img_url);
			item.setSearch(data.item.search_string);
			pushNotification(data.title, item);
		} catch (error) {
			console.error("[ServiceWorker] Cannot create item for push notification -", error.message, {
				data: data,
				source: "pushNotification message",
			});
		}
	}
}

//#####################################################
//## BUSINESS LOGIC
//#####################################################

async function sendMessageToAllTabs(data) {
	try {
		const tabs = await chrome.tabs.query({});
		const regex = /^.+?amazon\.([a-z.]+).*\/vine\/.*$/;
		tabs.forEach((tab) => {
			if (tab) {
				//Check to make sure this is a VineHelper tab:
				const match = regex.exec(tab.url);
				//Edge Canari Mobile does not support tab.url
				if (tab.url == undefined || match) {
					console.log("Sending to tab id " + tab.id, data);
					sendMessageToTab(tab.id, data);
				}
			}
		});
	} catch (error) {
		console.error("Error querying tabs:", error);
	}
}

function sendMessageToTab(tabId, data) {
	//Check if the scripting permission is enabled
	chrome.permissions.contains({ permissions: ["scripting"] }, (result) => {
		if (result) {
			//Try sending message via scripting (new method, as Safari does not support tab messaging)
			try {
				chrome.scripting.executeScript({
					target: { tabId: tabId },
					func: (data) => {
						window.postMessage(data, "*");
					},
					args: [data],
				});
			} catch (e) {
				console.error("Error sending message to tab via scripting:", e);
			}
		} else {
			//Try sending a message via tab (classic method)
			try {
				chrome.tabs.sendMessage(tabId, data, (response) => {
					if (chrome.runtime.lastError) {
						console.error("Error sending message to tab:", chrome.runtime.lastError.message);
					}
				});
			} catch (e) {
				console.error("Error sending message to tab:", e);
			}
		}
	});
}

//#####################################################
//## PUSH NOTIFICATIONS
//#####################################################

<<<<<<< HEAD
init();

//Load the settings, if no settings, try again in 10 sec
async function init() {
	await retrieveSettings();

	// Clear any existing alarms first
	await chrome.alarms.clearAll();

	//Check for new items (if the option is disabled the method will return)
	chrome.alarms.create("websocketReconnect", {
		delayInMinutes: WSReconnectInterval, // adding this to delay first run
		periodInMinutes: WSReconnectInterval,
	});

	if (Settings.get("notification.active")) {
		//Firefox sometimes re-initialize the background script.
		//Do not attempt to recreate a new websocket if this method is called when
		//a websocket already exist.
		if (!socket?.connected) {
			connectWebSocket();
		}

		setReloadTimer();
	}
}

async function retrieveSettings() {
	//Wait for the settings to be loaded.
	await Settings.waitForLoad();

	//Set the locale
	const countryCode = Settings.get("general.country");
	if (countryCode != null) {
		i13n.setCountryCode(countryCode);
	}
}

function processLast100Items(arrProducts) {
	arrProducts.sort((a, b) => {
		const dateA = new Date(a.date);
		const dateB = new Date(b.date);
		return dateB - dateA;
	});
	fetch100 = true;
	for (let i = arrProducts.length - 1; i >= 0; i--) {
		const {
			title,
			date,
			date_added,
			timestamp,
			asin,
			img_url,
			etv_min,
			etv_max,
			queue,
			tier,
			is_parent_asin,
			is_pre_release,
			enrollment_guid,
			unavailable,
			variants,
		} = arrProducts[i];

		//Only display notification for products with a title and image url
		//And that are more recent than the latest notification received.
		if (img_url == "" || title == "") {
			console.log("FETCH LATEST: item without title or image url: " + asin);
			continue;
		}

		myStream.input({
			index: i,
			type: "newItem",
			domain: Settings.get("general.country"),
			date: date,
			date_added: date_added,
			asin: asin,
			title: title,
			img_url: img_url,
			etv_min: etv_min,
			etv_max: etv_max,
			queue: queue,
			tier: tier,
			reason: "Fetch latest new items",
			is_parent_asin: is_parent_asin,
			is_pre_release: is_pre_release,
			enrollment_guid: enrollment_guid,
			unavailable: unavailable,
			variants: variants,
=======
chrome.permissions.contains({ permissions: ["notifications"] }, (result) => {
	chrome.notifications.onClicked.addListener((notificationId) => {
		const { asin, queue, is_parent_asin, enrollment_guid, search, is_pre_release } =
			notificationsData[notificationId];
		let url;
		if (Settings.get("general.searchOpenModal") && is_parent_asin != null && enrollment_guid != null) {
			try {
				const item = new Item({
					asin: asin,
					queue: queue,
					is_parent_asin: is_parent_asin,
					is_pre_release: is_pre_release,
					enrollment_guid: enrollment_guid,
				});
				const options = item.getCoreInfoWithVariant();
				url = `https://www.amazon.${i13n.getDomainTLD()}/vine/vine-items?queue=encore#openModal;${encodeURIComponent(JSON.stringify(options))}`;
			} catch (error) {
				console.error("[ServiceWorker] Cannot create item for notification click -", error.message, {
					asin: asin,
					queue: queue,
					enrollment_guid: enrollment_guid,
					source: "notification click handler",
				});
				// Fall back to search URL
				url = `https://www.amazon.${i13n.getDomainTLD()}/vine/vine-items?search=${search}`;
			}
		} else {
			url = `https://www.amazon.${i13n.getDomainTLD()}/vine/vine-items?search=${search}`;
		}
		chrome.tabs.create({
			url: url,
>>>>>>> 2e489640
		});
	});
});

<<<<<<< HEAD
function pushNotification(
	asin,
	queue,
	is_parent_asin,
	is_pre_release,
	enrollment_guid,
	search_string,
	title,
	description,
	img_url
) {
	chrome.permissions.contains({ permissions: ["notifications"] }, (result) => {
		if (result) {
			notificationsData["item-" + asin] = {
				asin: asin,
				queue: queue,
				is_parent_asin: is_parent_asin,
				is_pre_release: is_pre_release,
				enrollment_guid: enrollment_guid,
				search: search_string,
			};
=======
function pushNotification(notificationTitle, item) {
	chrome.permissions.contains({ permissions: ["notifications"] }, (result) => {
		if (result) {
			const itemInfo = item.getAllInfo();
			notificationsData["item-" + itemInfo.asin] = itemInfo;
>>>>>>> 2e489640
			chrome.notifications.create(
				"item-" + itemInfo.asin,
				{
					type: "basic",
					iconUrl: itemInfo.img_url,
					title: notificationTitle,
					message: itemInfo.title,
					priority: 2,
					silent: false,
					//requireInteraction: true
				},
				(notificationId) => {
					if (chrome.runtime.lastError) {
						console.error("Notification error:", chrome.runtime.lastError);
					} else {
						// Verify the notification exists
						chrome.notifications.getAll((notifications) => {
							if (!notifications[notificationId]) {
								console.warn(
									`Notification ${notificationId} was created but not found in active notifications`
								);
							}
						});
					}
				}
			);
		}
	});
}

//#####################################################
//## CONTEXT MENU
//#####################################################

// Create static context menu items
chrome.runtime.onInstalled.addListener(() => {
	// Clear existing menu items before creating new ones
	chrome.contextMenus.removeAll();

	const patterns = [
		"https://*.amazon.com/vine/*",
		"https://*.amazon.co.uk/vine/*",
		"https://*.amazon.co.jp/vine/*",
		"https://*.amazon.de/vine/*",
		"https://*.amazon.fr/vine/*",
		"https://*.amazon.it/vine/*",
		"https://*.amazon.es/vine/*",
		"https://*.amazon.ca/vine/*",
		"https://*.amazon.com.au/vine/*",
		"https://*.amazon.com.br/vine/*",
		"https://*.amazon.com.mx/vine/*",
		"https://*.amazon.sg/vine/*",
	];

	chrome.contextMenus.create({
		id: "copy-asin",
		title: "Copy ASIN",
		contexts: ["all"],
		documentUrlPatterns: patterns,
	});
	chrome.contextMenus.create({
		id: "add-to-highlightKeywords",
		title: "Add to highlight keywords",
		contexts: ["all"],
		documentUrlPatterns: patterns,
	});
	chrome.contextMenus.create({
		id: "add-to-hideKeywords",
		title: "Add to hide keywords",
		contexts: ["all"],
		documentUrlPatterns: patterns,
	});
});

// Note: Message handling has been consolidated into the single listener above

// Handle context menu clicks and save the word
chrome.contextMenus.onClicked.addListener((info, tab) => {
	if (info.menuItemId === "copy-asin") {
		sendMessageToTab(tab.id, { action: "copyASIN" });
		return;
	}

	if (!selectedWord) {
		console.error("No word selected!");
		return;
	}

	const list = info.menuItemId === "add-to-hideKeywords" ? "Hide" : "Highlight";

	sendMessageToTab(tab.id, { action: "showPrompt", word: selectedWord, list: list });
});<|MERGE_RESOLUTION|>--- conflicted
+++ resolved
@@ -70,29 +70,12 @@
 	}
 });
 
-<<<<<<< HEAD
-chrome.permissions.contains({ permissions: ["notifications"] }, (result) => {
-	chrome.notifications.onClicked.addListener((notificationId) => {
-		const { asin, queue, is_parent_asin, is_pre_release, enrollment_guid, search } =
-			notificationsData[notificationId];
-		let url;
-		if (Settings.get("general.searchOpenModal") && is_parent_asin != null && enrollment_guid != null) {
-			url = `https://www.amazon.${i13n.getDomainTLD()}/vine/vine-items?queue=encore#openModal;${asin};${queue};${is_parent_asin ? "true" : "false"};${is_pre_release ? "true" : "false"};${enrollment_guid}`;
-		} else {
-			url = `https://www.amazon.${i13n.getDomainTLD()}/vine/vine-items?search=${search}`;
-		}
-		chrome.tabs.create({
-			url: url,
-		});
-	});
-=======
 //#####################################################
 //## SERVICE WORKER KEEP ALIVE ALARM
 //#####################################################
 chrome.alarms.create("keepAlive", {
 	delayInMinutes: 0, // adding this to delay first run, run immediately
 	periodInMinutes: masterCheckInterval,
->>>>>>> 2e489640
 });
 
 chrome.alarms.onAlarm.addListener(async (alarm) => {
@@ -103,124 +86,7 @@
 	if (countryCode != null) {
 		i13n.setCountryCode(countryCode);
 	}
-<<<<<<< HEAD
-
-	socket_connecting = true;
-	socket = io.connect(VINE_HELPER_API_V5_WS_URL, {
-		query: {
-			countryCode: DEBUG_MODE ? "com" : i13n.getCountryCode(),
-			uuid: Settings.get("general.uuid", false),
-			fid: Settings.get("general.fingerprint.id", false),
-			app_version: chrome.runtime.getManifest().version,
-		}, // Pass the country code as a query parameter
-		transports: ["websocket"],
-		reconnection: false, //Handled manually every 30 seconds.
-	});
-
-	// On connection success
-	socket.on("connect", () => {
-		socket_connecting = false;
-		console.log(`${new Date().toLocaleString()} - WS Connected`);
-		sendMessageToAllTabs({ type: "wsOpen" }, "Socket.IO server connected.");
-	});
-
-	socket.on("newItem", (data) => {
-		// Assuming the server sends the data in the same format as before
-		myStream.input({
-			index: 0,
-			type: "newItem",
-			domain: Settings.get("general.country"),
-			date: data.item.date,
-			date_added: data.item.date_added,
-			asin: data.item.asin,
-			title: data.item.title,
-			//search: data.item.search,
-			img_url: data.item.img_url,
-			etv_min: data.item.etv_min, //null
-			etv_max: data.item.etv_max, //null
-			reason: data.item.reason,
-			queue: data.item.queue,
-			tier: data.item.tier,
-			is_parent_asin: data.item.is_parent_asin,
-			is_pre_release: data.item.is_pre_release,
-			enrollment_guid: data.item.enrollment_guid,
-		});
-	});
-	socket.on("last100", (data) => {
-		// Assuming the server sends the data in the same format as before
-		processLast100Items(data.products);
-	});
-	socket.on("newETV", (data) => {
-		sendMessageToAllTabs(
-			{
-				type: "newETV",
-				asin: data.item.asin,
-				etv: data.item.etv,
-			},
-			"ETV update"
-		);
-
-		let data1 = {};
-		data1.type = "hookExecute";
-		data1.hookname = "newItemETV";
-		data1.asin = data.item.asin;
-		data1.etv = data.item.etv;
-		sendMessageToAllTabs(data1, "newItemETV");
-	});
-
-	socket.on("newVariants", (data) => {
-		data.type = "newVariants";
-		sendMessageToAllTabs(data, "newVariants");
-	});
-
-	socket.on("unavailableItem", (data) => {
-		sendMessageToAllTabs({
-			type: "unavailableItem",
-			domain: Settings.get("general.country"),
-			asin: data.item.asin,
-			reason: data.item.reason,
-		});
-	});
-
-	socket.on("reloadPage", async (data) => {
-		if (!data.queue || !data.page) {
-			return false;
-		}
-		const queue = data.queue;
-		const page = data.page;
-
-		const queueTable = { AI: "encore", AFA: "last_chance", RFY: "potluck", ALL: "all_items" };
-		const url = `https://www.amazon.${i13n.getDomainTLD()}/vine/vine-items?queue=${queueTable[queue]}&page=${page}#AR`;
-		console.log(`${new Date().toLocaleString()} - Reloading page: ${queue} page ${page}`);
-
-		if (Settings.get("notification.autoload.tab")) {
-			await openTab(url);
-		} else {
-			await fetchUrl(url, queueTable[queue]);
-		}
-	});
-
-	socket.on("connection_error", (error) => {
-		sendMessageToAllTabs({ type: "wsError", error: error }, "Socket.IO connection error");
-		console.error(`${new Date().toLocaleString()} - Socket.IO connection error: ${error}`);
-	});
-
-	// On disconnection
-	socket.on("disconnect", () => {
-		socket_connecting = false;
-		console.log(`${new Date().toLocaleString()} - WS Disconnected`);
-		sendMessageToAllTabs({ type: "wsClosed" }, "Socket.IO server disconnected.");
-	});
-
-	// On error
-	socket.on("connect_error", (error) => {
-		socket_connecting = false;
-		console.error(`${new Date().toLocaleString()} - Socket.IO error: ${error.message}`);
-	});
-}
-=======
-});
->>>>>>> 2e489640
+});
 
 //#####################################################
 //## PROCESS BROADCAST MESSAGES
@@ -318,98 +184,6 @@
 //## PUSH NOTIFICATIONS
 //#####################################################
 
-<<<<<<< HEAD
-init();
-
-//Load the settings, if no settings, try again in 10 sec
-async function init() {
-	await retrieveSettings();
-
-	// Clear any existing alarms first
-	await chrome.alarms.clearAll();
-
-	//Check for new items (if the option is disabled the method will return)
-	chrome.alarms.create("websocketReconnect", {
-		delayInMinutes: WSReconnectInterval, // adding this to delay first run
-		periodInMinutes: WSReconnectInterval,
-	});
-
-	if (Settings.get("notification.active")) {
-		//Firefox sometimes re-initialize the background script.
-		//Do not attempt to recreate a new websocket if this method is called when
-		//a websocket already exist.
-		if (!socket?.connected) {
-			connectWebSocket();
-		}
-
-		setReloadTimer();
-	}
-}
-
-async function retrieveSettings() {
-	//Wait for the settings to be loaded.
-	await Settings.waitForLoad();
-
-	//Set the locale
-	const countryCode = Settings.get("general.country");
-	if (countryCode != null) {
-		i13n.setCountryCode(countryCode);
-	}
-}
-
-function processLast100Items(arrProducts) {
-	arrProducts.sort((a, b) => {
-		const dateA = new Date(a.date);
-		const dateB = new Date(b.date);
-		return dateB - dateA;
-	});
-	fetch100 = true;
-	for (let i = arrProducts.length - 1; i >= 0; i--) {
-		const {
-			title,
-			date,
-			date_added,
-			timestamp,
-			asin,
-			img_url,
-			etv_min,
-			etv_max,
-			queue,
-			tier,
-			is_parent_asin,
-			is_pre_release,
-			enrollment_guid,
-			unavailable,
-			variants,
-		} = arrProducts[i];
-
-		//Only display notification for products with a title and image url
-		//And that are more recent than the latest notification received.
-		if (img_url == "" || title == "") {
-			console.log("FETCH LATEST: item without title or image url: " + asin);
-			continue;
-		}
-
-		myStream.input({
-			index: i,
-			type: "newItem",
-			domain: Settings.get("general.country"),
-			date: date,
-			date_added: date_added,
-			asin: asin,
-			title: title,
-			img_url: img_url,
-			etv_min: etv_min,
-			etv_max: etv_max,
-			queue: queue,
-			tier: tier,
-			reason: "Fetch latest new items",
-			is_parent_asin: is_parent_asin,
-			is_pre_release: is_pre_release,
-			enrollment_guid: enrollment_guid,
-			unavailable: unavailable,
-			variants: variants,
-=======
 chrome.permissions.contains({ permissions: ["notifications"] }, (result) => {
 	chrome.notifications.onClicked.addListener((notificationId) => {
 		const { asin, queue, is_parent_asin, enrollment_guid, search, is_pre_release } =
@@ -441,40 +215,15 @@
 		}
 		chrome.tabs.create({
 			url: url,
->>>>>>> 2e489640
 		});
 	});
 });
 
-<<<<<<< HEAD
-function pushNotification(
-	asin,
-	queue,
-	is_parent_asin,
-	is_pre_release,
-	enrollment_guid,
-	search_string,
-	title,
-	description,
-	img_url
-) {
-	chrome.permissions.contains({ permissions: ["notifications"] }, (result) => {
-		if (result) {
-			notificationsData["item-" + asin] = {
-				asin: asin,
-				queue: queue,
-				is_parent_asin: is_parent_asin,
-				is_pre_release: is_pre_release,
-				enrollment_guid: enrollment_guid,
-				search: search_string,
-			};
-=======
 function pushNotification(notificationTitle, item) {
 	chrome.permissions.contains({ permissions: ["notifications"] }, (result) => {
 		if (result) {
 			const itemInfo = item.getAllInfo();
 			notificationsData["item-" + itemInfo.asin] = itemInfo;
->>>>>>> 2e489640
 			chrome.notifications.create(
 				"item-" + itemInfo.asin,
 				{
