<html class="theme-default">
	<head>
		<script src="reviews_templates.js"></script>

		<link rel="stylesheet" href="/resource/css/vinehelper.css" />
		<meta name="viewport" content="width=device-width, initial-scale=1.0" />
	</head>

	<body id="reviews_templates" class="vh-body">
		<main id="template_management" class="vh-main">
			<h1>Manage Review Templates</h1>
<<<<<<< HEAD


			<div class="vh-visible-container" style="width: 300px">
				Your review templates are locally stored. Make sure you are deleting old ones as to keep their size to a minimum.
				<span id="storage-used" style="font-weight: bold"></span>
			</div>


			<section id="template_form">
				<h3 id="editTitle">New template</h3>
=======
			<section id="template_form" class="vh-section">
				<h3 id="form_action">New template</h3>
>>>>>>> e34ef3ed
				<form id="template_input">
					<input type="hidden" id="template_id" value="new" />
					<label for="template_title" class="vh-label">Title:</label>
					<input type="text" id="template_title" class="vh-inputtext" value="" />
					<br />
					<br />
					<label for="template_content" class="vh-label">Content:</label>
					<textarea type="text" class="vh-textarea" id="template_content"></textarea>
					<br />
					<br />
					<button class="vh-button" id="save">Save</button>
					<button class="vh-button" id="reset" type="reset">Reset</button>
				</form>
			</section>
		</main>
		<table class="vh-table" id="templates_list">
			<tbody class="vh-tbody">
				<tr class="vh-tr">
					<td class="vh-td">Action</td>
					<td class="vh-td">Title</td>
				</tr>
			</tbody>
		</table>
	</body>
</html><|MERGE_RESOLUTION|>--- conflicted
+++ resolved
@@ -9,21 +9,14 @@
 	<body id="reviews_templates" class="vh-body">
 		<main id="template_management" class="vh-main">
 			<h1>Manage Review Templates</h1>
-<<<<<<< HEAD
-
 
 			<div class="vh-visible-container" style="width: 300px">
 				Your review templates are locally stored. Make sure you are deleting old ones as to keep their size to a minimum.
 				<span id="storage-used" style="font-weight: bold"></span>
 			</div>
-
-
-			<section id="template_form">
-				<h3 id="editTitle">New template</h3>
-=======
+			
 			<section id="template_form" class="vh-section">
 				<h3 id="form_action">New template</h3>
->>>>>>> e34ef3ed
 				<form id="template_input">
 					<input type="hidden" id="template_id" value="new" />
 					<label for="template_title" class="vh-label">Title:</label>
