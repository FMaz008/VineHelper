<html class="theme-default">
	<head>
		<script src="reviews_manage.js"></script>
		<link rel="stylesheet" href="/resource/css/vinehelper.css" />
		<meta name="viewport" content="width=device-width, initial-scale=1.0" />
	</head>

	<body id="reviews_manage" class="vh-body">
		<h1>Saved reviews</h1>
<<<<<<< HEAD

		<div class="vh-visible-container" style="width: 300px">
			Your reviews are locally stored. Make sure you are deleting old ones as to keep their size to a minimum. A
			maximum of 100 saved reviews are allowed.
			<span id="storage-used" style="font-weight: bold"></span>
		</div>

		<table id="reviews_list">
			<tbody>
=======
		<input type="text" id="title" class="vh-inputtext" readonly />
		<br />
		<br />

		<textarea type="text" class="vh-textarea" id="content" readonly></textarea>
		<table id="reviews_list" class="vh-table">
			<tbody class="vh-tbody">
>>>>>>> e34ef3ed
				<tr>
					<td>Action</td>
					<td>Title</td>
					<td>ASIN</td>
					<td>Date</td>
				</tr>
			</tbody>
		</table>
		<div id="reviewed-item">

		</div>
	</body>
</html><|MERGE_RESOLUTION|>--- conflicted
+++ resolved
@@ -7,17 +7,11 @@
 
 	<body id="reviews_manage" class="vh-body">
 		<h1>Saved reviews</h1>
-<<<<<<< HEAD
-
 		<div class="vh-visible-container" style="width: 300px">
 			Your reviews are locally stored. Make sure you are deleting old ones as to keep their size to a minimum. A
 			maximum of 100 saved reviews are allowed.
 			<span id="storage-used" style="font-weight: bold"></span>
 		</div>
-
-		<table id="reviews_list">
-			<tbody>
-=======
 		<input type="text" id="title" class="vh-inputtext" readonly />
 		<br />
 		<br />
@@ -25,7 +19,6 @@
 		<textarea type="text" class="vh-textarea" id="content" readonly></textarea>
 		<table id="reviews_list" class="vh-table">
 			<tbody class="vh-tbody">
->>>>>>> e34ef3ed
 				<tr>
 					<td>Action</td>
 					<td>Title</td>
