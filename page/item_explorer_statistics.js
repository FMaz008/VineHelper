import { Environment } from "/scripts/core/services/Environment.js";
var env = new Environment();

import { Internationalization } from "/scripts/core/services/Internationalization.js";
const i13n = new Internationalization();

import { SettingsMgr } from "/scripts/core/services/SettingsMgrCompat.js";
const Settings = new SettingsMgr();

import { Chart, registerables } from "/scripts/vendor/chart.js/dist/chart.js";

//If browser is firefox, load icon_firefox.css
if (navigator.userAgent.includes("Firefox")) {
	document.head.innerHTML += `<link rel="stylesheet" type="text/css" href="../resource/css/icon_firefox.css" />`;
}
//If the browser is chrome, load icon_chrome.css
if (navigator.userAgent.includes("Chrome") || navigator.userAgent.includes("Chromium")) {
	document.head.innerHTML += `<link rel="stylesheet" type="text/css" href="../resource/css/icon_chrome.css" />`;
}
if (navigator.userAgent.includes("Safari")) {
	document.head.innerHTML += `<link rel="stylesheet" type="text/css" href="../resource/css/icon_ios.css" />`;
}

// Register required components
Chart.register(...registerables);

// Register custom background plugin
Chart.register({
	id: "customBackground",
	beforeDraw: (chart) => {
		const { ctx, chartArea } = chart;
		if (!chartArea) return;

		// Use the original dates from drop_stats instead of labels
		const dates = chart.data._source_dates;
		if (!dates) return; // Safety check

		const scale = chart.scales.x;

		// Find the first and last date
		const firstDate = dates[0];
		const lastDate = dates[dates.length - 1];

		// Calculate days between
		const days = Math.ceil((lastDate - firstDate) / (24 * 60 * 60 * 1000));

		// For each day
		for (let i = 0; i <= days; i++) {
			const currentDay = new Date(firstDate);
			currentDay.setDate(currentDay.getDate() + i);
			// Set to start of day (0h)
			currentDay.setHours(0, 0, 0, 0);

			const nextDay = new Date(currentDay);
			nextDay.setDate(nextDay.getDate() + 1);

			// Find start and end indices for this day
			const startIdx = dates.findIndex((d) => d >= currentDay);
			const endIdx = dates.findIndex((d) => d >= nextDay);

			if (startIdx !== -1) {
				const startPixel = startIdx === 0 ? chartArea.left : scale.getPixelForValue(startIdx);
				const endPixel = endIdx !== -1 ? scale.getPixelForValue(endIdx) : chartArea.right;

				ctx.fillStyle = i % 2 === 0 ? "rgba(0,0,0,0.05)" : "rgba(0,0,0,0.15)";
				ctx.fillRect(startPixel, chartArea.top, endPixel - startPixel, chartArea.bottom - chartArea.top);
			}
		}
	},
});

(async () => {
	initTabs("#tabs-index", "#tabs-content");
	initTabs("#tabs-index2", "#tabs-content2");
	await Settings.waitForLoad();

	//Check if the membership is valid
	if (Settings.isPremiumUser(3) == false) {
		displayError("You need to be a tier 3 Patreon subscriber to use this feature.");
		return;
	}

	const countryCode = Settings.get("general.country");

	if (countryCode != null) {
		i13n.setCountryCode(countryCode);
	}

	//Fetch drop stats
	const data = {
		api_version: 5,
		app_version: env.data.appVersion,
		action: "item_explorer_stats",
		country: i13n.getCountryCode(),
		uuid: Settings.get("general.uuid", false),
	};

	fetch(env.getAPIUrl(), {
		method: "POST",
		headers: { "Content-Type": "application/json" },
		body: JSON.stringify(data),
	})
		.then(async (response) => {
			const data = await response.json();
			if (!response.ok) {
				throw new Error(data.error || "Server error");
			}
			return data;
		})
		.then(async (data) => {
			//Data format:
			//drop_stats: [
			//	{
			//		hour_slot: "2024-01-01T00:00:00.000Z",
			//		item_count: 100,
			//	},
			// ...
			//]

			//Create a chart
			// Create canvas element for the chart
			const canvas = document.createElement("canvas");
			document.getElementById("vh-drop-stats").appendChild(canvas);
			generateGraph(canvas, data.drop_stats);

			const canvas5 = document.createElement("canvas");
			document.getElementById("vh-drop-stats-stacked").appendChild(canvas5);
			generateStackedGraph(
				canvas5,
				data.drop_stats_rfy,
				data.drop_stats_afa,
				data.drop_stats_ai,
				data.drop_stats_all
			);

			const canvas2 = document.createElement("canvas");
			document.getElementById("vh-drop-stats-rfy").appendChild(canvas2);
			generateGraph(canvas2, data.drop_stats_rfy);

			const canvas3 = document.createElement("canvas");
			document.getElementById("vh-drop-stats-afa").appendChild(canvas3);
			generateGraph(canvas3, data.drop_stats_afa);

			const canvas4 = document.createElement("canvas");
			document.getElementById("vh-drop-stats-ai").appendChild(canvas4);
			generateGraph(canvas4, data.drop_stats_ai);

			const canvas6 = document.createElement("canvas");
			document.getElementById("vh-drop-stats-all").appendChild(canvas6);
			generateGraph(canvas6, data.drop_stats_all);
		});
})();

function generateGraph(canvas, data) {
	if (!data) {
		console.error("No data for graph");
		return;
	}
	// When creating the chart, store the original dates
	const dates = data.map((d) => new Date(d.hour_slot));
	const chart = new Chart(canvas, {
		type: "bar",
		data: {
			labels: data.map((d) => {
				const date = new Date(d.hour_slot);
				return date.toLocaleString("en-US", { weekday: "long" }) + " " + date.getHours() + ":00";
			}),
			_source_dates: dates, // Store the original dates here
			datasets: [
				{
					label: "Items",
					data: data.map((d) => d.item_count),
					tension: 0.1,
				},
			],
		},
		options: {
			responsive: true,
			scales: {
				y: {
					beginAtZero: true,
				},
				x: {
					grid: {
						display: false,
					},
					ticks: {
						callback: function (value, index) {
							const date = new Date(data[index].hour_slot);
							return date.toLocaleString("en-US", { weekday: "short" }) + " " + date.getHours() + ":00";
						},
					},
				},
			},
			interaction: {
				mode: "index", // Show tooltip for all elements at the same index (X-axis)
				intersect: false, // Allow hover even if not directly intersecting the bar
			},
			plugins: {
				tooltip: {
					mode: "index",
					intersect: false,
				},
				legend: {
					display: true,
				},
				customBackground: true, // Enable the custom background plugin
			},
		},
	});
}

function generateStackedGraph(canvas, dataRFY, dataAFA, dataAI, dataALL) {
<<<<<<< HEAD
	if (!dataRFY || !dataAFA || !dataAI || !dataALL) {
=======
	if (!dataRFY || !dataAFA || !dataAI) {
>>>>>>> 2e489640
		console.error("No data for graph");
		return;
	}
	// When creating the chart, store the original dates
	const dates = dataRFY.map((d) => new Date(d.hour_slot));
	const chart = new Chart(canvas, {
		type: "bar",
		data: {
			labels: dataRFY.map((d) => {
				const date = new Date(d.hour_slot);
				return date.toLocaleString("en-US", { weekday: "long" }) + " " + date.getHours() + ":00";
			}),
			_source_dates: dates, // Store the original dates here
			datasets: [
				{
					label: "ALL Items",
					data: dataALL.map((d) => d.item_count),
					backgroundColor: "rgba(75, 192, 192, 0.8)",
					borderColor: "rgb(75, 192, 192)",
					borderWidth: 1,
				},
				{
					label: "AI Items",
					data: dataAI.map((d) => d.item_count),
					backgroundColor: "rgba(75, 192, 192, 0.8)",
					borderColor: "rgb(75, 192, 192)",
					borderWidth: 1,
				},
				{
					label: "AFA Items",
					data: dataAFA.map((d) => d.item_count),
					backgroundColor: "rgba(54, 162, 235, 0.8)",
					borderColor: "rgb(54, 162, 235)",
					borderWidth: 1,
				},
				{
					label: "RFY Items",
					data: dataRFY.map((d) => d.item_count),
					backgroundColor: "rgba(255, 99, 132, 0.8)",
					borderColor: "rgb(255, 99, 132)",
					borderWidth: 1,
				},
				{
					label: "ALL Items",
					data: dataALL.map((d) => d.item_count),
					backgroundColor: "rgba(153, 102, 255, 0.8)",
					borderColor: "rgb(153, 102, 255)",
					borderWidth: 1,
				},
			],
		},
		options: {
			responsive: true,
			scales: {
				y: {
					beginAtZero: true,
					stacked: true,
				},
				x: {
					grid: {
						display: false,
					},
					stacked: true,
					ticks: {
						callback: function (value, index) {
							const date = new Date(dataRFY[index].hour_slot);
							return date.toLocaleString("en-US", { weekday: "short" }) + " " + date.getHours() + ":00";
						},
					},
				},
			},
			interaction: {
				mode: "index", // Show tooltip for all elements at the same index (X-axis)
				intersect: false, // Allow hover even if not directly intersecting the bar
			},
			plugins: {
				tooltip: {
					mode: "index",
					intersect: false,
				},
				legend: {
					display: true,
				},
				customBackground: true, // Enable the custom background plugin
			},
		},
	});
}

function displayError(message) {
	document.getElementById("vh-item-explorer-content").innerHTML = "<div class='notice'>" + message + "</div>";
}

function initTabs(tabSelector, tabContainerSelector) {
	//Bind the click event for the tabs
	document.querySelectorAll(`${tabSelector} > ul li`).forEach(function (item) {
		item.onclick = function (event) {
			event.preventDefault();
			const currentTab = this.querySelector("a").href.split("#").pop();
			selectTab(currentTab, tabSelector, tabContainerSelector);
			this.classList.add("active");
			return false;
		};
	});
	//Set the first tab as active
	document.querySelector(`${tabSelector} > ul li:first-child`).click();
}

function selectTab(selectedTab, tabSelector, tabContainerSelector) {
	//Hide all tabs
	document.querySelectorAll(`${tabContainerSelector} .tab`).forEach(function (item) {
		item.style.display = "none";
	});

	document.querySelectorAll(`${tabSelector} > ul li`).forEach(function (item) {
		item.classList.remove("active");
	});

	//Display the current tab
	document.querySelector("#" + selectedTab).style.display = "block";
}<|MERGE_RESOLUTION|>--- conflicted
+++ resolved
@@ -211,11 +211,7 @@
 }
 
 function generateStackedGraph(canvas, dataRFY, dataAFA, dataAI, dataALL) {
-<<<<<<< HEAD
 	if (!dataRFY || !dataAFA || !dataAI || !dataALL) {
-=======
-	if (!dataRFY || !dataAFA || !dataAI) {
->>>>>>> 2e489640
 		console.error("No data for graph");
 		return;
 	}
