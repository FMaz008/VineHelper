--- conflicted
+++ resolved
@@ -25,6 +25,10 @@
 	} catch (e) {
 		logError([scriptName, "loadSettings", e.message]);
 	}
+
+	//Calculate the storage size
+	document.getElementById("storage-used").innerText =
+		"Currently using: " + bytesToSize(await getStorageKeySizeinBytes("reviews"));
 }
 
 function updateReviewTable() {
@@ -49,60 +53,6 @@
 	} catch (e) {
 		logError([scriptName, "updateReviewTable", e.message]);
 	}
-<<<<<<< HEAD
-
-	//Add listener for view
-	const deleteElements = document.querySelectorAll("button.view");
-	deleteElements.forEach((element) => {
-		element.addEventListener("click", function () {
-			let review = getReview(element.id);
-			try {
-				document.getElementById("title").innerText = JSON.parse(review.title);
-				document.getElementById("content").innerText = JSON.parse(review.content);
-			} catch (e) {}
-		});
-	});
-	//Add listener for delete
-	const deleteElements2 = document.querySelectorAll("button.delete");
-	deleteElements2.forEach((element) => {
-		element.addEventListener("click", function () {
-			if (confirm("Delete this review?")) {
-				deleteReview(element.id);
-			}
-		});
-	});
-
-	//Calculate the storage size
-	document.getElementById("storage-used").innerText =
-		"Currently using: " + bytesToSize(await getStorageKeySizeinBytes("reviews"));
-}
-
-function bytesToSize(bytes, decimals = 2) {
-	if (!Number(bytes)) {
-		return "0 Bytes";
-	}
-
-	const kbToBytes = 1024;
-	const dm = decimals < 0 ? 0 : decimals;
-	const sizes = ["Bytes", "KB", "MB", "GB", "TB"];
-
-	const index = Math.floor(Math.log(bytes) / Math.log(kbToBytes));
-
-	return `${parseFloat((bytes / Math.pow(kbToBytes, index)).toFixed(dm))} ${sizes[index]}`;
-}
-function getStorageKeySizeinBytes(key) {
-	return new Promise((resolve, reject) => {
-		browser.storage.local.get(key, function (items) {
-			if (browser.runtime.lastError) {
-				reject(new Error(browser.runtime.lastError.message));
-			} else {
-				const storageSize = JSON.stringify(items[key]).length;
-				resolve(storageSize);
-			}
-		});
-	});
-=======
->>>>>>> e34ef3ed
 }
 
 document.addEventListener("click", (event) => {
@@ -127,7 +77,7 @@
 	try {
 		const review = getReview(asin);
 		if (review) {
-			let {title, content} = review;
+			let { title, content } = review;
 			document.getElementById("title").value = JSON.parse(title);
 			document.getElementById("content").innerText = JSON.parse(content);
 		}
@@ -157,6 +107,32 @@
 	}
 }
 
+function bytesToSize(bytes, decimals = 2) {
+	if (!Number(bytes)) {
+		return "0 Bytes";
+	}
+
+	const kbToBytes = 1024;
+	const dm = decimals < 0 ? 0 : decimals;
+	const sizes = ["Bytes", "KB", "MB", "GB", "TB"];
+
+	const index = Math.floor(Math.log(bytes) / Math.log(kbToBytes));
+
+	return `${parseFloat((bytes / Math.pow(kbToBytes, index)).toFixed(dm))} ${sizes[index]}`;
+}
+function getStorageKeySizeinBytes(key) {
+	return new Promise((resolve, reject) => {
+		browser.storage.local.get(key, function (items) {
+			if (browser.runtime.lastError) {
+				reject(new Error(browser.runtime.lastError.message));
+			} else {
+				const storageSize = JSON.stringify(items[key]).length;
+				resolve(storageSize);
+			}
+		});
+	});
+}
+
 window.addEventListener("DOMContentLoaded", function () {
 	loadSettings();
 });