--- conflicted
+++ resolved
@@ -151,15 +151,9 @@
 #tabs-1 label {
 	height: calc(100% / 13);
 }
-<<<<<<< HEAD
 #tabs-2 label,
 #tabs-3 label {
 	height: 20px;
-=======
-
-#tabs-2 label {
-	height: 30px;
->>>>>>> 431f5bce
 }
 
 #tabs-4 label {
@@ -169,16 +163,8 @@
 	height: calc(100% / 15);
 }
 
-<<<<<<< HEAD
 #tabs-6 {
-	background-color: #eee;
-=======
-/*
-#tabs-5 {
-
->>>>>>> 431f5bce
-}
-*/
+}
 
 /* Chrome 29+ */
 @media screen and (-webkit-min-device-pixel-ratio: 0) and (min-resolution: 0.001dpcm) {
@@ -209,7 +195,6 @@
 	width: 100%;
 }
 
-<<<<<<< HEAD
 #keyBindingsNextPage,
 #keyBindingsPreviousPage,
 #keyBindingsRFYPage,
@@ -219,7 +204,8 @@
 #keyBindingsShowAll,
 #keyBindingsDebug {
 	margin-left: auto;
-=======
+}
+
 @media (prefers-color-scheme: dark) {
 	body {
 		background-color: var(--background-dark, #333);
@@ -237,5 +223,4 @@
 	label {
 		border: 1px solid var(--border-dark, #777777);
 	}
->>>>>>> 431f5bce
 }