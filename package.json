--- conflicted
+++ resolved
@@ -1,10 +1,6 @@
 {
 	"name": "vinehelper",
-<<<<<<< HEAD
-	"version": "3.5.14",
-=======
 	"version": "3.6.0",
->>>>>>> 2e489640
 	"description": "Improve the Amazon Vine experience.",
 	"workspaces": [
 		"/*"
@@ -45,14 +41,10 @@
 		"@babel/preset-env": "^7.26.0",
 		"@commitlint/cli": "^19.2.1",
 		"@commitlint/config-conventional": "^19.1.0",
-<<<<<<< HEAD
-		"@release-it/bumper": "^7.0.5",
-=======
 		"@eslint/eslintrc": "^3.3.1",
 		"@eslint/js": "^9.29.0",
 		"@release-it/bumper": "^6.0.1",
 		"@types/node": "^24.0.3",
->>>>>>> 2e489640
 		"archiver": "^7.0.1",
 		"babel-jest": "^29.7.0",
 		"eslint": "latest",
@@ -104,9 +96,5 @@
 			"@commitlint/config-conventional"
 		]
 	},
-<<<<<<< HEAD
-	"packageManager": "yarn@1.22.22+sha512.a6b2f7906b721bba3d67d4aff083df04dad64c399707841b7acf00f6b133b7ac24255f2652fa22ae3534329dc6180534e98d17432037ff6fd140556e2bb3137e"
-=======
 	"packageManager": "yarn@3.6.4"
->>>>>>> 2e489640
 }